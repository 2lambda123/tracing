//! A composable abstraction for building [collector]s.
//!
//! [collector]: tracing_core::Collect
use tracing_core::{
    collect::{Collect, Interest},
    metadata::Metadata,
    span, Event, LevelFilter,
};

#[cfg(feature = "registry")]
use crate::registry::{self, LookupSpan, Registry, SpanRef};
use std::{any::TypeId, marker::PhantomData, ptr::NonNull};

/// A composable handler for `tracing` events.
///
/// The [`Collect`] trait in `tracing-core` represents the _complete_ set of
/// functionality required to consume `tracing` instrumentation. This means that
/// a single [collector] instance is a self-contained implementation of a
/// complete strategy for collecting traces; but it _also_ means that the
/// `Collect` trait cannot easily be composed with other `Collect`s.
///
/// In particular, collectors are responsible for generating [span IDs] and
/// assigning them to spans. Since these IDs must uniquely identify a span
/// within the context of the current trace, this means that there may only be
/// a single [collector] for a given thread at any point in time &mdash;
/// otherwise, there would be no authoritative source of span IDs.
///
/// [collector]: tracing_core::Collect
///
/// On the other hand, the majority of the [`Collect`] trait's functionality
/// is composable: any number of collectors may _observe_ events, span entry
/// and exit, and so on, provided that there is a single authoritative source of
/// span IDs. The `Subscribe` trait represents this composable subset of the
/// [`Collect`]'s behavior; it can _observe_ events and spans, but does not
/// assign IDs.
///
/// ## Composing Subscribers
///
/// Since `Subscribe` does not implement a complete strategy for collecting
/// traces, it must be composed with a `Collect` in order to be used. The
/// `Subscribe` trait is generic over a type parameter (called `C` in the trait
/// definition), representing the types of `Collect` they can be composed
/// with. Thus, a subscriber may be implemented that will only compose with a
/// particular `Collect` implementation, or additional trait bounds may be
/// added to constrain what types implementing `Collect` a subscriber can wrap.
///
/// Subscribers may be added to a `Collect` by using the [`CollectExt::with`]
/// method, which is provided by `tracing-subscriber`'s [prelude]. This method
/// returns a [`Layered`] struct that implements `Collect` by composing the
/// subscriber with the collector.
///
/// For example:
/// ```rust
/// use tracing_subscriber::Subscribe;
/// use tracing_subscriber::subscribe::CollectExt;
/// use tracing::Collect;
/// use tracing_core::span::Current;
///
/// pub struct MySubscriber {
///     // ...
/// }
///
/// impl<C: Collect> Subscribe<C> for MySubscriber {
///     // ...
/// }
///
/// pub struct MyCollector {
///     // ...
/// }
///
/// # use tracing_core::{span::{Id, Attributes, Record}, Metadata, Event};
/// impl Collect for MyCollector {
///     // ...
/// #   fn new_span(&self, _: &Attributes) -> Id { Id::from_u64(1) }
/// #   fn record(&self, _: &Id, _: &Record) {}
/// #   fn event(&self, _: &Event) {}
/// #   fn record_follows_from(&self, _: &Id, _: &Id) {}
/// #   fn enabled(&self, _: &Metadata) -> bool { false }
/// #   fn enter(&self, _: &Id) {}
/// #   fn exit(&self, _: &Id) {}
/// #   fn current_span(&self) -> Current { Current::unknown() }
/// }
/// # impl MySubscriber {
/// # fn new() -> Self { Self {} }
/// # }
/// # impl MyCollector {
/// # fn new() -> Self { Self { }}
/// # }
///
/// let collector = MyCollector::new()
///     .with(MySubscriber::new());
///
/// tracing::collect::set_global_default(collector);
/// ```
///
/// Multiple `Subscriber`s may be composed in the same manner:
/// ```rust
/// # use tracing_subscriber::Subscribe;
/// # use tracing_subscriber::subscribe::CollectExt;
/// # use tracing::Collect;
/// # use tracing_core::span::Current;
/// pub struct MyOtherSubscriber {
///     // ...
/// }
///
/// impl<C: Collect> Subscribe<C> for MyOtherSubscriber {
///     // ...
/// }
///
/// pub struct MyThirdSubscriber {
///     // ...
/// }
///
/// impl<C: Collect> Subscribe<C> for MyThirdSubscriber {
///     // ...
/// }
/// # pub struct MySubscriber {}
/// # impl<C: Collect> Subscribe<C> for MySubscriber {}
/// # pub struct MyCollector { }
/// # use tracing_core::{span::{Id, Attributes, Record}, Metadata, Event};
/// # impl Collect for MyCollector {
/// #   fn new_span(&self, _: &Attributes) -> Id { Id::from_u64(1) }
/// #   fn record(&self, _: &Id, _: &Record) {}
/// #   fn event(&self, _: &Event) {}
/// #   fn record_follows_from(&self, _: &Id, _: &Id) {}
/// #   fn enabled(&self, _: &Metadata) -> bool { false }
/// #   fn enter(&self, _: &Id) {}
/// #   fn exit(&self, _: &Id) {}
/// #   fn current_span(&self) -> Current { Current::unknown() }
/// }
/// # impl MySubscriber {
/// # fn new() -> Self { Self {} }
/// # }
/// # impl MyOtherSubscriber {
/// # fn new() -> Self { Self {} }
/// # }
/// # impl MyThirdSubscriber {
/// # fn new() -> Self { Self {} }
/// # }
/// # impl MyCollector {
/// # fn new() -> Self { Self { }}
/// # }
///
/// let collector = MyCollector::new()
///     .with(MySubscriber::new())
///     .with(MyOtherSubscriber::new())
///     .with(MyThirdSubscriber::new());
///
/// tracing::collect::set_global_default(collector);
/// ```
///
/// The [`Subscribe::with_collector` method][with-col] constructs the `Layered`
/// type from a `Subscribe` and `Collect`, and is called by
/// [`CollectExt::with`]. In general, it is more idiomatic to use
/// `CollectExt::with`, and treat `Subscribe::with_collector` as an
/// implementation detail, as `with_collector` calls must be nested, leading to
/// less clear code for the reader. However, subscribers which wish to perform
/// additional behavior when composed with a subscriber may provide their own
/// implementations of `SubscriberExt::with`.
///
/// [prelude]: super::prelude
/// [with-col]: Subscribe::with_collector()
///
/// ## Recording Traces
///
/// The `Subscribe` trait defines a set of methods for consuming notifications from
/// tracing instrumentation, which are generally equivalent to the similarly
/// named methods on [`Collect`]. Unlike [`Collect`], the methods on
/// `Subscribe` are additionally passed a [`Context`] type, which exposes additional
/// information provided by the wrapped collector (such as [the current span])
/// to the subscriber.
///
/// ## Filtering with Subscribers
///
/// As well as strategies for handling trace events, the `Subscriber` trait may also
/// be used to represent composable _filters_. This allows the determination of
/// what spans and events should be recorded to be decoupled from _how_ they are
/// recorded: a filtering subscriber can be applied to other subscribers or
/// collectors. A `Subscriber` that implements a filtering strategy should override the
/// [`register_callsite`] and/or [`enabled`] methods. It may also choose to implement
/// methods such as [`on_enter`], if it wishes to filter trace events based on
/// the current span context.
///
/// Note that the [`Subscribe::register_callsite`] and [`Subscribe::enabled`] methods
/// determine whether a span or event is enabled *globally*. Thus, they should
/// **not** be used to indicate whether an individual subscriber wishes to record a
/// particular span or event. Instead, if a subscriber is only interested in a subset
/// of trace data, but does *not* wish to disable other spans and events for the
/// rest of the subscriber stack should ignore those spans and events in its
/// notification methods.
///
/// The filtering methods on a stack of subscribers are evaluated in a top-down
/// order, starting with the outermost `Subscribe` and ending with the wrapped
/// [`Collect`]. If any subscriber returns `false` from its [`enabled`] method, or
/// [`Interest::never()`] from its [`register_callsite`] method, filter
/// evaluation will short-circuit and the span or event will be disabled.
///
/// [`Collect`]: tracing_core::collect::Collect
/// [span IDs]: tracing_core::span::Id
/// [the current span]: Context::current_span()
/// [`register_callsite`]: Subscribe::register_callsite()
/// [`enabled`]: Subscribe::enabled()
/// [`on_enter`]: Subscribe::on_enter()
pub trait Subscribe<C>
where
    C: Collect,
    Self: 'static,
{
    fn register(&mut self, collector: &mut C) {}

    /// Registers a new callsite with this subscriber, returning whether or not
    /// the subscriber is interested in being notified about the callsite, similarly
    /// to [`Collect::register_callsite`].
    ///
    /// By default, this returns [`Interest::always()`] if [`self.enabled`] returns
    /// true, or [`Interest::never()`] if it returns false.
    ///
    /// <div class="example-wrap" style="display:inline-block">
    /// <pre class="ignore" style="white-space:normal;font:inherit;">
    ///
    /// **Note**: This method (and [`Subscribe::enabled`]) determine whether a span or event is
    /// globally enabled, *not* whether the individual subscriber will be notified about that
    /// span or event.  This is intended to be used by subscribers that implement filtering for
    /// the entire stack. Subscribers which do not wish to be notified about certain spans or
    /// events but do not wish to globally disable them should ignore those spans or events in
    /// their [on_event][Self::on_event], [on_enter][Self::on_enter], [on_exit][Self::on_exit],
    /// and other notification methods.
    ///
    /// </pre></div>
    ///
    /// See [the trait-level documentation] for more information on filtering
    /// with `Subscriber`s.
    ///
    /// Subscribers may also implement this method to perform any behaviour that
    /// should be run once per callsite. If the subscriber wishes to use
    /// `register_callsite` for per-callsite behaviour, but does not want to
    /// globally enable or disable those callsites, it should always return
    /// [`Interest::always()`].
    ///
    /// [`Interest`]: tracing_core::Interest
    /// [`Collect::register_callsite`]: tracing_core::Collect::register_callsite()
    /// [`self.enabled`]: Subscribe::enabled()
    /// [the trait-level documentation]: #filtering-with-subscribers
    fn register_callsite(&self, metadata: &'static Metadata<'static>) -> Interest {
        if self.enabled(metadata, Context::none()) {
            Interest::always()
        } else {
            Interest::never()
        }
    }

    /// Returns `true` if this subscriber is interested in a span or event with the
    /// given `metadata` in the current [`Context`], similarly to
    /// [`Collect::enabled`].
    ///
    /// By default, this always returns `true`, allowing the wrapped collector
    /// to choose to disable the span.
    ///
    /// <div class="example-wrap" style="display:inline-block">
    /// <pre class="ignore" style="white-space:normal;font:inherit;">
    ///
    /// **Note**: This method (and [`register_callsite`][Self::register_callsite])
    /// determine whether a span or event is
    /// globally enabled, *not* whether the individual subscriber will be
    /// notified about that span or event. This is intended to be used
    /// by layers that implement filtering for the entire stack. Layers which do
    /// not wish to be notified about certain spans or events but do not wish to
    /// globally disable them should ignore those spans or events in their
    /// [on_event][Self::on_event], [on_enter][Self::on_enter], [on_exit][Self::on_exit],
    /// and other notification methods.
    ///
    /// </pre></div>
    ///
    ///
    /// See [the trait-level documentation] for more information on filtering
    /// with `Subscriber`s.
    ///
    /// [`Interest`]: tracing_core::Interest
    /// [the trait-level documentation]: #filtering-with-subscribers
    fn enabled(&self, metadata: &Metadata<'_>, ctx: Context<'_, C>) -> bool {
        let _ = (metadata, ctx);
        true
    }

    /// Notifies this subscriber that a new span was constructed with the given
    /// `Attributes` and `Id`.
    fn new_span(&self, attrs: &span::Attributes<'_>, id: &span::Id, ctx: Context<'_, C>) {
        let _ = (attrs, id, ctx);
    }

    // TODO(eliza): do we want this to be a public API? If we end up moving
    // filtering subscribers to a separate trait, we may no longer want `Subscriber`s to
    // be able to participate in max level hinting...
    #[doc(hidden)]
    fn max_level_hint(&self) -> Option<LevelFilter> {
        None
    }

    /// Notifies this subscriber that a span with the given `Id` recorded the given
    /// `values`.
    // Note: it's unclear to me why we'd need the current span in `record` (the
    // only thing the `Context` type currently provides), but passing it in anyway
    // seems like a good future-proofing measure as it may grow other methods later...
    fn on_record(&self, _span: &span::Id, _values: &span::Record<'_>, _ctx: Context<'_, C>) {}

    /// Notifies this subscriber that a span with the ID `span` recorded that it
    /// follows from the span with the ID `follows`.
    // Note: it's unclear to me why we'd need the current span in `record` (the
    // only thing the `Context` type currently provides), but passing it in anyway
    // seems like a good future-proofing measure as it may grow other methods later...
    fn on_follows_from(&self, _span: &span::Id, _follows: &span::Id, _ctx: Context<'_, C>) {}

    /// Notifies this subscriber that an event has occurred.
    fn on_event(&self, _event: &Event<'_>, _ctx: Context<'_, C>) {}

    /// Notifies this subscriber that a span with the given ID was entered.
    fn on_enter(&self, _id: &span::Id, _ctx: Context<'_, C>) {}

    /// Notifies this subscriber that the span with the given ID was exited.
    fn on_exit(&self, _id: &span::Id, _ctx: Context<'_, C>) {}

    /// Notifies this subscriber that the span with the given ID has been closed.
    fn on_close(&self, _id: span::Id, _ctx: Context<'_, C>) {}

    /// Notifies this subscriber that a span ID has been cloned, and that the
    /// subscriber returned a different ID.
    fn on_id_change(&self, _old: &span::Id, _new: &span::Id, _ctx: Context<'_, C>) {}

    /// Composes this subscriber around the given collector, returning a `Layered`
    /// struct implementing `Subscribe`.
    ///
    /// The returned subscriber will call the methods on this subscriber and then
    /// those of the new subscriber, before calling the methods on the collector
    /// it wraps. For example:
    ///
    /// ```rust
    /// # use tracing_subscriber::subscribe::Subscribe;
    /// # use tracing_core::Collect;
    /// # use tracing_core::span::Current;
    /// pub struct FooSubscriber {
    ///     // ...
    /// }
    ///
    /// pub struct BarSubscriber {
    ///     // ...
    /// }
    ///
    /// pub struct MyCollector {
    ///     // ...
    /// }
    ///
    /// impl<C: Collect> Subscribe<C> for FooSubscriber {
    ///     // ...
    /// }
    ///
    /// impl<C: Collect> Subscribe<C> for BarSubscriber {
    ///     // ...
    /// }
    ///
    /// # impl FooSubscriber {
    /// # fn new() -> Self { Self {} }
    /// # }
    /// # impl BarSubscriber {
    /// # fn new() -> Self { Self { }}
    /// # }
    /// # impl MyCollector {
    /// # fn new() -> Self { Self { }}
    /// # }
    /// # use tracing_core::{span::{Id, Attributes, Record}, Metadata, Event};
    /// # impl tracing_core::Collect for MyCollector {
    /// #   fn new_span(&self, _: &Attributes) -> Id { Id::from_u64(1) }
    /// #   fn record(&self, _: &Id, _: &Record) {}
    /// #   fn event(&self, _: &Event) {}
    /// #   fn record_follows_from(&self, _: &Id, _: &Id) {}
    /// #   fn enabled(&self, _: &Metadata) -> bool { false }
    /// #   fn enter(&self, _: &Id) {}
    /// #   fn exit(&self, _: &Id) {}
    /// #   fn current_span(&self) -> Current { Current::unknown() }
    /// # }
    /// let collector = FooSubscriber::new()
    ///     .and_then(BarSubscriber::new())
    ///     .with_collector(MyCollector::new());
    /// ```
    ///
    /// Multiple subscribers may be composed in this manner:
    ///
    /// ```rust
    /// # use tracing_subscriber::subscribe::Subscribe;
    /// # use tracing_core::{Collect, span::Current};
    /// # pub struct FooSubscriber {}
    /// # pub struct BarSubscriber {}
    /// # pub struct MyCollector {}
    /// # impl<C: Collect> Subscribe<C> for FooSubscriber {}
    /// # impl<C: Collect> Subscribe<C> for BarSubscriber {}
    /// # impl FooSubscriber {
    /// # fn new() -> Self { Self {} }
    /// # }
    /// # impl BarSubscriber {
    /// # fn new() -> Self { Self { }}
    /// # }
    /// # impl MyCollector {
    /// # fn new() -> Self { Self { }}
    /// # }
    /// # use tracing_core::{span::{Id, Attributes, Record}, Metadata, Event};
    /// # impl tracing_core::Collect for MyCollector {
    /// #   fn new_span(&self, _: &Attributes) -> Id { Id::from_u64(1) }
    /// #   fn record(&self, _: &Id, _: &Record) {}
    /// #   fn event(&self, _: &Event) {}
    /// #   fn record_follows_from(&self, _: &Id, _: &Id) {}
    /// #   fn enabled(&self, _: &Metadata) -> bool { false }
    /// #   fn enter(&self, _: &Id) {}
    /// #   fn exit(&self, _: &Id) {}
    /// #   fn current_span(&self) -> Current { Current::unknown() }
    /// # }
    /// pub struct BazSubscriber {
    ///     // ...
    /// }
    ///
    /// impl<C: Collect> Subscribe<C> for BazSubscriber {
    ///     // ...
    /// }
    /// # impl BazSubscriber { fn new() -> Self { BazSubscriber {} } }
    ///
    /// let collector = FooSubscriber::new()
    ///     .and_then(BarSubscriber::new())
    ///     .and_then(BazSubscriber::new())
    ///     .with_collector(MyCollector::new());
    /// ```
    fn and_then<S>(self, subscriber: S) -> Layered<S, Self>
    where
        Self: Sized,
    {
        Layered {
            subscriber,
            inner: self,
        }
    }

    /// Composes this subscriber with the given collector, returning a
    /// `Layered` struct that implements [`Collect`].
    ///
    /// The returned `Layered` subscriber will call the methods on this subscriber
    /// and then those of the wrapped collector.
    ///
    /// For example:
    /// ```rust
    /// # use tracing_subscriber::subscribe::Subscribe;
    /// # use tracing_core::Collect;
    /// # use tracing_core::span::Current;
    /// pub struct FooSubscriber {
    ///     // ...
    /// }
    ///
    /// pub struct MyCollector {
    ///     // ...
    /// }
    ///
    /// impl<C: Collect> Subscribe<C> for FooSubscriber {
    ///     // ...
    /// }
    ///
    /// # impl FooSubscriber {
    /// # fn new() -> Self { Self {} }
    /// # }
    /// # impl MyCollector {
    /// # fn new() -> Self { Self { }}
    /// # }
    /// # use tracing_core::{span::{Id, Attributes, Record}, Metadata};
    /// # impl tracing_core::Collect for MyCollector {
    /// #   fn new_span(&self, _: &Attributes) -> Id { Id::from_u64(0) }
    /// #   fn record(&self, _: &Id, _: &Record) {}
    /// #   fn event(&self, _: &tracing_core::Event) {}
    /// #   fn record_follows_from(&self, _: &Id, _: &Id) {}
    /// #   fn enabled(&self, _: &Metadata) -> bool { false }
    /// #   fn enter(&self, _: &Id) {}
    /// #   fn exit(&self, _: &Id) {}
    /// #   fn current_span(&self) -> Current { Current::unknown() }
    /// # }
    /// let collector = FooSubscriber::new()
    ///     .with_collector(MyCollector::new());
    ///```
    ///
    /// [`Collect`]: tracing_core::Collect
    fn with_collector(self, inner: C) -> Layered<Self, C>
    where
        Self: Sized,
    {
        Layered {
            subscriber: self,
            inner,
        }
    }

    #[doc(hidden)]
    unsafe fn downcast_raw(&self, id: TypeId) -> Option<NonNull<()>> {
        if id == TypeId::of::<Self>() {
            Some(NonNull::from(self).cast())
        } else {
            None
        }
    }
}

/// Extension trait adding a `with(Subscriber)` combinator to `Collect`.
pub trait CollectExt: Collect + crate::sealed::Sealed {
    /// Wraps `self` with the provided `subscriber`.
    fn with<S>(self, subscriber: S) -> Layered<S, Self>
    where
        S: Subscribe<Self>,
        Self: Sized,
    {
        subscriber.with_collector(self)
    }
}

/// Represents information about the current context provided to [subscriber]s by the
/// wrapped [collector].
///
/// To access [stored data] keyed by a span ID, implementors of the `Subscribe`
/// trait should ensure that the `Collect` type parameter is *also* bound by the
/// [`LookupSpan`]:
///
/// ```rust
/// use tracing::Collect;
/// use tracing_subscriber::{Subscribe, registry::LookupSpan};
///
/// pub struct MyCollector;
///
/// impl<C> Subscribe<C> for MyCollector
/// where
///     C: Collect + for<'a> LookupSpan<'a>,
/// {
///     // ...
/// }
/// ```
///
/// [subscriber]: Subscribe
/// [collector]: tracing_core::Collect
/// [stored data]: super::registry::SpanRef
#[derive(Debug)]
pub struct Context<'a, C> {
    collector: Option<&'a C>,
}

/// A [collector] composed of a collector wrapped by one or more
/// [subscriber]s.
///
/// [subscriber]: super::subscribe::Subscribe
/// [collector]: tracing_core::Collect
#[derive(Clone, Debug)]
pub struct Layered<S, I = Identity> {
    subscriber: S,
    inner: I,
}

/// A Subscriber that does nothing.
#[derive(Clone, Debug, Default)]
pub struct Identity {
    _p: (),
}

// === impl Layered ===

impl<S, I> Layered<S, I> {
    pub(crate) fn new(subscriber: S, inner: I) -> Self {
        Self { subscriber, inner }
    }
}

impl<S, C> Layered<S, C>
where
    S: Subscribe<C>,
    C: Collect,
{
    #[inline]
    fn ctx(&self) -> Context<'_, C> {
        Context {
            collector: Some(&self.inner),
        }
    }
}

impl<S, C> Collect for Layered<S, C>
where
    S: Subscribe<C>,
    C: Collect,
{
    fn register_callsite(&self, metadata: &'static Metadata<'static>) -> Interest {
        let outer = self.subscriber.register_callsite(metadata);
        if outer.is_never() {
            // if the outer subscriber has disabled the callsite, return now so that
            // the collector doesn't get its hopes up.
            return outer;
        }

        // The intention behind calling `inner.register_callsite()` before the if statement
        // is to ensure that the inner subscriber is informed that the callsite exists
        // regardless of the outer subscriber's filtering decision.
        let inner = self.inner.register_callsite(metadata);
        if outer.is_sometimes() {
            // if this interest is "sometimes", return "sometimes" to ensure that
            // filters are reevaluated.
            outer
        } else {
            // otherwise, allow the inner subscriber or collector to weigh in.
            inner
        }
    }

    fn enabled(&self, metadata: &Metadata<'_>) -> bool {
        if self.subscriber.enabled(metadata, self.ctx()) {
            // if the outer subscriber enables the callsite metadata, ask the collector.
            self.inner.enabled(metadata)
        } else {
            // otherwise, the callsite is disabled by the subscriber
            false
        }
    }

    fn max_level_hint(&self) -> Option<LevelFilter> {
        std::cmp::max(
            self.subscriber.max_level_hint(),
            self.inner.max_level_hint(),
        )
    }

    fn new_span(&self, span: &span::Attributes<'_>) -> span::Id {
        let id = self.inner.new_span(span);
        self.subscriber.new_span(span, &id, self.ctx());
        id
    }

    fn record(&self, span: &span::Id, values: &span::Record<'_>) {
        self.inner.record(span, values);
        self.subscriber.on_record(span, values, self.ctx());
    }

    fn record_follows_from(&self, span: &span::Id, follows: &span::Id) {
        self.inner.record_follows_from(span, follows);
        self.subscriber.on_follows_from(span, follows, self.ctx());
    }

    fn event(&self, event: &Event<'_>) {
        self.inner.event(event);
        self.subscriber.on_event(event, self.ctx());
    }

    fn enter(&self, span: &span::Id) {
        self.inner.enter(span);
        self.subscriber.on_enter(span, self.ctx());
    }

    fn exit(&self, span: &span::Id) {
        self.inner.exit(span);
        self.subscriber.on_exit(span, self.ctx());
    }

    fn clone_span(&self, old: &span::Id) -> span::Id {
        let new = self.inner.clone_span(old);
        if &new != old {
            self.subscriber.on_id_change(old, &new, self.ctx())
        };
        new
    }

    #[inline]
    fn drop_span(&self, id: span::Id) {
        self.try_close(id);
    }

    fn try_close(&self, id: span::Id) -> bool {
        // #[cfg(feature = "registry")]
        // let subscriber = &self.inner as &dyn Collect;
        // #[cfg(feature = "registry")]
        // let mut guard = subscriber
        //     .downcast_ref::<Registry>()
        //     .map(|registry| registry.start_close(id.clone()));
        if self.inner.try_close(id.clone()) {
            // If we have a registry's close guard, indicate that the span is
            // closing.
            // #[cfg(feature = "registry")]
            // {
            //     if let Some(g) = guard.as_mut() {
            //         g.is_closing()
            //     };
            // }

            self.subscriber.on_close(id, self.ctx());
            true
        } else {
            false
        }
    }

    #[inline]
    fn current_span(&self) -> span::Current {
        self.inner.current_span()
    }

    #[doc(hidden)]
    unsafe fn downcast_raw(&self, id: TypeId) -> Option<NonNull<()>> {
        if id == TypeId::of::<Self>() {
            return Some(NonNull::from(self).cast());
        }
        self.subscriber
            .downcast_raw(id)
            .or_else(|| self.inner.downcast_raw(id))
    }
}

impl<C, A, B> Subscribe<C> for Layered<A, B>
where
    A: Subscribe<C>,
    B: Subscribe<C>,
    C: Collect,
{
    fn register_callsite(&self, metadata: &'static Metadata<'static>) -> Interest {
        let outer = self.subscriber.register_callsite(metadata);
        if outer.is_never() {
            // if the outer subscriber has disabled the callsite, return now so that
            // inner subscribers don't get their hopes up.
            return outer;
        }

        // The intention behind calling `inner.register_callsite()` before the if statement
        // is to ensure that the inner subscriber is informed that the callsite exists
        // regardless of the outer subscriber's filtering decision.
        let inner = self.inner.register_callsite(metadata);
        if outer.is_sometimes() {
            // if this interest is "sometimes", return "sometimes" to ensure that
            // filters are reevaluated.
            outer
        } else {
            // otherwise, allow the inner subscriber or collector to weigh in.
            inner
        }
    }

    fn enabled(&self, metadata: &Metadata<'_>, ctx: Context<'_, C>) -> bool {
        if self.subscriber.enabled(metadata, ctx.clone()) {
            // if the outer subscriber enables the callsite metadata, ask the inner subscriber.
            self.subscriber.enabled(metadata, ctx)
        } else {
            // otherwise, the callsite is disabled by this subscriber
            false
        }
    }

    #[inline]
    fn new_span(&self, attrs: &span::Attributes<'_>, id: &span::Id, ctx: Context<'_, C>) {
        self.inner.new_span(attrs, id, ctx.clone());
        self.subscriber.new_span(attrs, id, ctx);
    }

    #[inline]
    fn on_record(&self, span: &span::Id, values: &span::Record<'_>, ctx: Context<'_, C>) {
        self.inner.on_record(span, values, ctx.clone());
        self.subscriber.on_record(span, values, ctx);
    }

    #[inline]
    fn on_follows_from(&self, span: &span::Id, follows: &span::Id, ctx: Context<'_, C>) {
        self.inner.on_follows_from(span, follows, ctx.clone());
        self.subscriber.on_follows_from(span, follows, ctx);
    }

    #[inline]
    fn on_event(&self, event: &Event<'_>, ctx: Context<'_, C>) {
        self.inner.on_event(event, ctx.clone());
        self.subscriber.on_event(event, ctx);
    }

    #[inline]
    fn on_enter(&self, id: &span::Id, ctx: Context<'_, C>) {
        self.inner.on_enter(id, ctx.clone());
        self.subscriber.on_enter(id, ctx);
    }

    #[inline]
    fn on_exit(&self, id: &span::Id, ctx: Context<'_, C>) {
        self.inner.on_exit(id, ctx.clone());
        self.subscriber.on_exit(id, ctx);
    }

    #[inline]
    fn on_close(&self, id: span::Id, ctx: Context<'_, C>) {
        self.inner.on_close(id.clone(), ctx.clone());
        self.subscriber.on_close(id, ctx);
    }

    #[inline]
    fn on_id_change(&self, old: &span::Id, new: &span::Id, ctx: Context<'_, C>) {
        self.inner.on_id_change(old, new, ctx.clone());
        self.subscriber.on_id_change(old, new, ctx);
    }

    #[doc(hidden)]
    unsafe fn downcast_raw(&self, id: TypeId) -> Option<NonNull<()>> {
        if id == TypeId::of::<Self>() {
            return Some(NonNull::from(self).cast());
        }
        self.subscriber
            .downcast_raw(id)
            .or_else(|| self.inner.downcast_raw(id))
    }
}

impl<S, C> Subscribe<C> for Option<S>
where
    S: Subscribe<C>,
    C: Collect,
{
    #[inline]
    fn register_callsite(&self, metadata: &'static Metadata<'static>) -> Interest {
        match self {
            Some(ref inner) => inner.register_callsite(metadata),
            None => Interest::always(),
        }
    }

    #[inline]
    fn enabled(&self, metadata: &Metadata<'_>, ctx: Context<'_, C>) -> bool {
        match self {
            Some(ref inner) => inner.enabled(metadata, ctx),
            None => true,
        }
    }

    #[inline]
    fn new_span(&self, attrs: &span::Attributes<'_>, id: &span::Id, ctx: Context<'_, C>) {
        if let Some(ref inner) = self {
            inner.new_span(attrs, id, ctx)
        }
    }

    #[inline]
    fn max_level_hint(&self) -> Option<LevelFilter> {
        match self {
            Some(ref inner) => inner.max_level_hint(),
            None => None,
        }
    }

    #[inline]
    fn on_record(&self, span: &span::Id, values: &span::Record<'_>, ctx: Context<'_, C>) {
        if let Some(ref inner) = self {
            inner.on_record(span, values, ctx);
        }
    }

    #[inline]
    fn on_follows_from(&self, span: &span::Id, follows: &span::Id, ctx: Context<'_, C>) {
        if let Some(ref inner) = self {
            inner.on_follows_from(span, follows, ctx);
        }
    }

    #[inline]
    fn on_event(&self, event: &Event<'_>, ctx: Context<'_, C>) {
        if let Some(ref inner) = self {
            inner.on_event(event, ctx);
        }
    }

    #[inline]
    fn on_enter(&self, id: &span::Id, ctx: Context<'_, C>) {
        if let Some(ref inner) = self {
            inner.on_enter(id, ctx);
        }
    }

    #[inline]
    fn on_exit(&self, id: &span::Id, ctx: Context<'_, C>) {
        if let Some(ref inner) = self {
            inner.on_exit(id, ctx);
        }
    }

    #[inline]
    fn on_close(&self, id: span::Id, ctx: Context<'_, C>) {
        if let Some(ref inner) = self {
            inner.on_close(id, ctx);
        }
    }

    #[inline]
    fn on_id_change(&self, old: &span::Id, new: &span::Id, ctx: Context<'_, C>) {
        if let Some(ref inner) = self {
            inner.on_id_change(old, new, ctx)
        }
    }

    #[doc(hidden)]
    #[inline]
    unsafe fn downcast_raw(&self, id: TypeId) -> Option<NonNull<()>> {
        if id == TypeId::of::<Self>() {
            Some(NonNull::from(self).cast())
        } else {
            self.as_ref().and_then(|inner| inner.downcast_raw(id))
        }
    }
}

// impl<L, S> Layered<L, S> {
//     // TODO(eliza): is there a compelling use-case for this being public?
//     pub(crate) fn into_inner(self) -> S {
//         self.inner
//     }
// }

// === impl CollectExt ===

impl<C: Collect> crate::sealed::Sealed for C {}
impl<C: Collect> CollectExt for C {}

// === impl Context ===

impl<'a, C> Context<'a, C>
where
    C: Collect,
{
    pub(crate) fn new(collector: &'a C) -> Self {
        Self {
            collector: Some(collector),
        }
    }

    /// Returns the wrapped subscriber's view of the current span.
    #[inline]
    pub fn current_span(&self) -> span::Current {
        self.collector
            .map(Collect::current_span)
            // TODO: this would be more correct as "unknown", so perhaps
            // `tracing-core` should make `Current::unknown()` public?
            .unwrap_or_else(span::Current::none)
    }

    /// Returns whether the wrapped subscriber would enable the current span.
    #[inline]
    pub fn enabled(&self, metadata: &Metadata<'_>) -> bool {
        self.collector
            .map(|collector| collector.enabled(metadata))
            // If this context is `None`, we are registering a callsite, so
            // return `true` so that the subscriber does not incorrectly assume that
            // the inner collector has disabled this metadata.
            // TODO(eliza): would it be more correct for this to return an `Option`?
            .unwrap_or(true)
    }

    /// Records the provided `event` with the wrapped collector.
    ///
    /// # Notes
    ///
    /// - The collector is free to expect that the event's callsite has been
    ///   [registered][register], and may panic or fail to observe the event if this is
    ///   not the case. The `tracing` crate's macros ensure that all events are
    ///   registered, but if the event is constructed through other means, the
    ///   user is responsible for ensuring that [`register_callsite`][register]
    ///   has been called prior to calling this method.
    /// - This does _not_ call [`enabled`] on the inner collector. If the
    ///   caller wishes to apply the wrapped collector's filter before choosing
    ///   whether to record the event, it may first call [`Context::enabled`] to
    ///   check whether the event would be enabled. This allows `Collectors`s to
    ///   elide constructing the event if it would not be recorded.
    ///
    /// [register]: tracing_core::collect::Collect::register_callsite()
    /// [`enabled`]: tracing_core::collect::Collect::enabled()
    /// [`Context::enabled`]: Layered::enabled()
    #[inline]
    pub fn event(&self, event: &Event<'_>) {
        if let Some(ref collector) = self.collector {
            collector.event(event);
        }
    }

    /// Returns a [`SpanRef`] for the parent span of the given [`Event`], if
    /// it has a parent.
    ///
    /// If the event has an explicitly overridden parent, this method returns
    /// a reference to that span. If the event's parent is the current span,
    /// this returns a reference to the current span, if there is one. If this
    /// returns `None`, then either the event's parent was explicitly set to
    /// `None`, or the event's parent was defined contextually, but no span
    /// is currently entered.
    ///
    /// Compared to [`Context::current_span`] and [`Context::lookup_current`],
    /// this respects overrides provided by the [`Event`].
    ///
    /// Compared to [`Event::parent`], this automatically falls back to the contextual
    /// span, if required.
    ///
    /// ```rust
    /// use tracing::{Collect, Event};
    /// use tracing_subscriber::{
    ///     subscribe::{Context, Subscribe},
    ///     prelude::*,
    ///     registry::LookupSpan,
    /// };
    ///
    /// struct PrintingSubscriber;
    /// impl<C> Subscribe<C> for PrintingSubscriber
    /// where
    ///     C: Collect + for<'lookup> LookupSpan<'lookup>,
    /// {
    ///     fn on_event(&self, event: &Event, ctx: Context<C>) {
    ///         let span = ctx.event_span(event);
    ///         println!("Event in span: {:?}", span.map(|s| s.name()));
    ///     }
    /// }
    ///
    /// tracing::collect::with_default(tracing_subscriber::registry().with(PrintingSubscriber), || {
    ///     tracing::info!("no span");
    ///     // Prints: Event in span: None
    ///
    ///     let span = tracing::info_span!("span");
    ///     tracing::info!(parent: &span, "explicitly specified");
    ///     // Prints: Event in span: Some("span")
    ///
    ///     let _guard = span.enter();
    ///     tracing::info!("contextual span");
    ///     // Prints: Event in span: Some("span")
    /// });
    /// ```
    ///
    /// <div class="example-wrap" style="display:inline-block">
    /// <pre class="ignore" style="white-space:normal;font:inherit;">
    /// <strong>Note</strong>: This requires the wrapped subscriber to implement the
    /// <a href="../registry/trait.LookupSpan.html"><code>LookupSpan</code></a> trait.
    /// See the documentation on <a href="./struct.Context.html"><code>Context</code>'s
    /// declaration</a> for details.
    /// </pre></div>
    #[inline]
    #[cfg(feature = "registry")]
    #[cfg_attr(docsrs, doc(cfg(feature = "registry")))]
    pub fn event_span(&self, event: &Event<'_>) -> Option<SpanRef<'_, C>>
    where
        C: for<'lookup> LookupSpan<'lookup>,
    {
        if event.is_root() {
            None
        } else if event.is_contextual() {
            self.lookup_current()
        } else {
            event.parent().and_then(|id| self.span(id))
        }
    }

    /// Returns metadata for the span with the given `id`, if it exists.
    ///
    /// If this returns `None`, then no span exists for that ID (either it has
    /// closed or the ID is invalid).
    #[inline]
    #[cfg(feature = "registry")]
    #[cfg_attr(docsrs, doc(cfg(feature = "registry")))]
    pub fn metadata(&self, id: &span::Id) -> Option<&'static Metadata<'static>>
    where
        C: for<'lookup> LookupSpan<'lookup>,
    {
        let span = self.collector.as_ref()?.span(id)?;
        Some(span.metadata())
    }

    /// Returns [stored data] for the span with the given `id`, if it exists.
    ///
    /// If this returns `None`, then no span exists for that ID (either it has
    /// closed or the ID is invalid).
    ///
    /// <div class="example-wrap" style="display:inline-block">
    /// <pre class="ignore" style="white-space:normal;font:inherit;">
    ///
    /// **Note**: This requires the wrapped collector to implement the [`LookupSpan`] trait.
    /// See the documentation on [`Context`]'s declaration for details.
    ///
    /// </pre></div>
    ///
    /// [stored data]: super::registry::SpanRef
    #[inline]
    #[cfg(feature = "registry")]
    #[cfg_attr(docsrs, doc(cfg(feature = "registry")))]
    pub fn span(&self, id: &span::Id) -> Option<registry::SpanRef<'_, C>>
    where
        C: for<'lookup> LookupSpan<'lookup>,
    {
        self.collector.as_ref()?.span(id)
    }

    /// Returns `true` if an active span exists for the given `Id`.
    ///
    /// <div class="example-wrap" style="display:inline-block">
    /// <pre class="ignore" style="white-space:normal;font:inherit;">
    ///
    /// **Note**: This requires the wrapped subscriber to implement the [`LookupSpan`] trait.
    /// See the documentation on [`Context`]'s declaration for details.
    ///
    /// </pre></div>
    #[inline]
    #[cfg(feature = "registry")]
    #[cfg_attr(docsrs, doc(cfg(feature = "registry")))]
    pub fn exists(&self, id: &span::Id) -> bool
    where
        C: for<'lookup> LookupSpan<'lookup>,
    {
        self.collector.as_ref().and_then(|s| s.span(id)).is_some()
    }

    /// Returns [stored data] for the span that the wrapped collector considers
    /// to be the current.
    ///
    /// If this returns `None`, then we are not currently within a span.
    ///
    /// <div class="example-wrap" style="display:inline-block">
    /// <pre class="ignore" style="white-space:normal;font:inherit;">
    ///
    /// **Note**: This requires the wrapped subscriber to implement the [`LookupSpan`] trait.
    /// See the documentation on [`Context`]'s declaration for details.
    ///
    /// </pre></div>
    ///
    /// [stored data]: super::registry::SpanRef
    #[inline]
    #[cfg(feature = "registry")]
    #[cfg_attr(docsrs, doc(cfg(feature = "registry")))]
    pub fn lookup_current(&self) -> Option<registry::SpanRef<'_, C>>
    where
        C: for<'lookup> LookupSpan<'lookup>,
    {
        let collector = self.collector.as_ref()?;
        let current = collector.current_span();
        let id = current.id()?;
        let span = collector.span(&id);
        debug_assert!(
            span.is_some(),
            "the subscriber should have data for the current span ({:?})!",
            id,
        );
        span
    }

    /// Returns an iterator over the [stored data] for all the spans in the
    /// current context, starting with the specified span and ending with the
    /// root of the trace tree and ending with the current span.
    ///
    /// <div class="information">
    ///     <div class="tooltip ignore" style="">ⓘ<span class="tooltiptext">Note</span></div>
    /// </div>
    /// <div class="example-wrap" style="display:inline-block">
    /// <pre class="ignore" style="white-space:normal;font:inherit;">
    /// <strong>Note</strong>: Compared to <a href="#method.scope"><code>scope</code></a> this
    /// returns the spans in reverse order (from leaf to root). Use
    /// <a href="../registry/struct.Scope.html#method.from_root"><code>Scope::from_root</code></a>
    /// in case root-to-leaf ordering is desired.
    /// </pre></div>
    ///
    /// <div class="example-wrap" style="display:inline-block">
    /// <pre class="ignore" style="white-space:normal;font:inherit;">
    /// <strong>Note</strong>: This requires the wrapped subscriber to implement the
    /// <a href="../registry/trait.LookupSpan.html"><code>LookupSpan</code></a> trait.
    /// See the documentation on <a href="./struct.Context.html"><code>Context</code>'s
    /// declaration</a> for details.
    /// </pre></div>
    ///
    /// [stored data]: ../registry/struct.SpanRef.html
    #[cfg(feature = "registry")]
    #[cfg_attr(docsrs, doc(cfg(feature = "registry")))]
    pub fn span_scope(&self, id: &span::Id) -> Option<registry::Scope<'_, C>>
    where
        C: for<'lookup> registry::LookupSpan<'lookup>,
    {
        Some(self.span(id)?.scope())
    }

    /// Returns an iterator over the [stored data] for all the spans in the
    /// current context, starting with the parent span of the specified event,
    /// and ending with the root of the trace tree and ending with the current span.
    ///
    /// <div class="example-wrap" style="display:inline-block">
    /// <pre class="ignore" style="white-space:normal;font:inherit;">
    /// <strong>Note</strong>: Compared to <a href="#method.scope"><code>scope</code></a> this
    /// returns the spans in reverse order (from leaf to root). Use
    /// <a href="../registry/struct.Scope.html#method.from_root"><code>Scope::from_root</code></a>
    /// in case root-to-leaf ordering is desired.
    /// </pre></div>
    ///
    /// <div class="example-wrap" style="display:inline-block">
    /// <pre class="ignore" style="white-space:normal;font:inherit;">
    /// <strong>Note</strong>: This requires the wrapped subscriber to implement the
    /// <a href="../registry/trait.LookupSpan.html"><code>LookupSpan</code></a> trait.
    /// See the documentation on <a href="./struct.Context.html"><code>Context</code>'s
    /// declaration</a> for details.
    /// </pre></div>
    ///
    /// [stored data]: ../registry/struct.SpanRef.html
    #[cfg(feature = "registry")]
    #[cfg_attr(docsrs, doc(cfg(feature = "registry")))]
    pub fn event_scope(&self, event: &Event<'_>) -> Option<registry::Scope<'_, C>>
    where
        C: for<'lookup> registry::LookupSpan<'lookup>,
    {
        Some(self.event_span(event)?.scope())
    }
}

impl<'a, C> Context<'a, C> {
    pub(crate) fn none() -> Self {
        Self { collector: None }
    }
}

impl<'a, C> Clone for Context<'a, C> {
    #[inline]
    fn clone(&self) -> Self {
        let collector = self.collector.as_ref().copied();
        Context { collector }
    }
}

// === impl Identity ===
//
impl<C: Collect> Subscribe<C> for Identity {}

impl Identity {
    /// Returns a new `Identity` subscriber.
    pub fn new() -> Self {
        Self { _p: () }
    }
}

#[cfg(test)]
pub(crate) mod tests {
<<<<<<< HEAD
    // use super::*;

    // pub(crate) struct NopCollector;

    // impl Collect for NopCollector {
    //     fn register_callsite(&self, _: &'static Metadata<'static>) -> Interest {
    //         Interest::never()
    //     }

    //     fn enabled(&self, _: &Metadata<'_>) -> bool {
    //         false
    //     }

    //     fn new_span(&self, _: &span::Attributes<'_>) -> span::Id {
    //         span::Id::from_u64(1)
    //     }

    //     fn record(&self, _: &span::Id, _: &span::Record<'_>) {}
    //     fn record_follows_from(&self, _: &span::Id, _: &span::Id) {}
    //     fn event(&self, _: &Event<'_>) {}
    //     fn enter(&self, _: &span::Id) {}
    //     fn exit(&self, _: &span::Id) {}
    // }

    // struct NopSubscriber;
    // impl<C: Collect> Subscribe<C> for NopSubscriber {}

    // #[allow(dead_code)]
    // struct NopSubscriber2;
    // impl<C: Collect> Subscribe<C> for NopSubscriber2 {}

    // /// A subscriber that holds a string.
    // ///
    // /// Used to test that pointers returned by downcasting are actually valid.
    // struct StringSubscriber(String);
    // impl<C: Collect> Subscribe<C> for StringSubscriber {}
    // struct StringSubscriber2(String);
    // impl<C: Collect> Subscribe<C> for StringSubscriber2 {}

    // struct StringSubscriber3(String);
    // impl<C: Collect> Subscribe<C> for StringSubscriber3 {}

    // pub(crate) struct StringCollector(String);

    // impl Collect for StringCollector {
    //     fn register_callsite(&self, _: &'static Metadata<'static>) -> Interest {
    //         Interest::never()
    //     }

    //     fn enabled(&self, _: &Metadata<'_>) -> bool {
    //         false
    //     }

    //     fn new_span(&self, _: &span::Attributes<'_>) -> span::Id {
    //         span::Id::from_u64(1)
    //     }

    //     fn record(&self, _: &span::Id, _: &span::Record<'_>) {}
    //     fn record_follows_from(&self, _: &span::Id, _: &span::Id) {}
    //     fn event(&self, _: &Event<'_>) {}
    //     fn enter(&self, _: &span::Id) {}
    //     fn exit(&self, _: &span::Id) {}
    // }

    // fn assert_collector(_s: impl Collect) {}

    // #[test]
    // fn subscriber_is_collector() {
    //     let s = NopSubscriber.with_collector(NopCollector);
    //     assert_collector(s)
    // }

    // #[test]
    // fn two_subscribers_are_collector() {
    //     let s = NopSubscriber
    //         .and_then(NopSubscriber)
    //         .with_collector(NopCollector);
    //     assert_collector(s)
    // }

    // #[test]
    // fn three_subscribers_are_collector() {
    //     let s = NopSubscriber
    //         .and_then(NopSubscriber)
    //         .and_then(NopSubscriber)
    //         .with_collector(NopCollector);
    //     assert_collector(s)
    // }

    // #[test]
    // fn downcasts_to_collector() {
    //     let s = NopSubscriber
    //         .and_then(NopSubscriber)
    //         .and_then(NopSubscriber)
    //         .with_collector(StringCollector("collector".into()));
    //     let collector =
    //         <dyn Collect>::downcast_ref::<StringCollector>(&s).expect("collector should downcast");
    //     assert_eq!(&collector.0, "collector");
    // }

    // #[test]
    // fn downcasts_to_subscriber() {
    //     let s = StringSubscriber("subscriber_1".into())
    //         .and_then(StringSubscriber2("subscriber_2".into()))
    //         .and_then(StringSubscriber3("subscriber_3".into()))
    //         .with_collector(NopCollector);
    //     let subscriber = <dyn Collect>::downcast_ref::<StringSubscriber>(&s)
    //         .expect("subscriber 2 should downcast");
    //     assert_eq!(&subscriber.0, "subscriber_1");
    //     let subscriber = <dyn Collect>::downcast_ref::<StringSubscriber2>(&s)
    //         .expect("subscriber 2 should downcast");
    //     assert_eq!(&subscriber.0, "subscriber_2");
    //     let subscriber = <dyn Collect>::downcast_ref::<StringSubscriber3>(&s)
    //         .expect("subscriber 3 should downcast");
    //     assert_eq!(&subscriber.0, "subscriber_3");
    // }
=======
    use std::sync::{Arc, Mutex};

    use super::*;

    pub(crate) struct NopCollector;

    impl Collect for NopCollector {
        fn register_callsite(&self, _: &'static Metadata<'static>) -> Interest {
            Interest::never()
        }

        fn enabled(&self, _: &Metadata<'_>) -> bool {
            false
        }

        fn new_span(&self, _: &span::Attributes<'_>) -> span::Id {
            span::Id::from_u64(1)
        }

        fn record(&self, _: &span::Id, _: &span::Record<'_>) {}
        fn record_follows_from(&self, _: &span::Id, _: &span::Id) {}
        fn event(&self, _: &Event<'_>) {}
        fn enter(&self, _: &span::Id) {}
        fn exit(&self, _: &span::Id) {}
        fn current_span(&self) -> span::Current {
            span::Current::unknown()
        }
    }

    struct NopSubscriber;
    impl<C: Collect> Subscribe<C> for NopSubscriber {}

    #[allow(dead_code)]
    struct NopSubscriber2;
    impl<C: Collect> Subscribe<C> for NopSubscriber2 {}

    /// A subscriber that holds a string.
    ///
    /// Used to test that pointers returned by downcasting are actually valid.
    struct StringSubscriber(String);
    impl<C: Collect> Subscribe<C> for StringSubscriber {}
    struct StringSubscriber2(String);
    impl<C: Collect> Subscribe<C> for StringSubscriber2 {}

    struct StringSubscriber3(String);
    impl<C: Collect> Subscribe<C> for StringSubscriber3 {}

    pub(crate) struct StringCollector(String);

    impl Collect for StringCollector {
        fn register_callsite(&self, _: &'static Metadata<'static>) -> Interest {
            Interest::never()
        }

        fn enabled(&self, _: &Metadata<'_>) -> bool {
            false
        }

        fn new_span(&self, _: &span::Attributes<'_>) -> span::Id {
            span::Id::from_u64(1)
        }

        fn record(&self, _: &span::Id, _: &span::Record<'_>) {}
        fn record_follows_from(&self, _: &span::Id, _: &span::Id) {}
        fn event(&self, _: &Event<'_>) {}
        fn enter(&self, _: &span::Id) {}
        fn exit(&self, _: &span::Id) {}
        fn current_span(&self) -> span::Current {
            span::Current::unknown()
        }
    }

    fn assert_collector(_s: impl Collect) {}

    #[test]
    fn subscriber_is_collector() {
        let s = NopSubscriber.with_collector(NopCollector);
        assert_collector(s)
    }

    #[test]
    fn two_subscribers_are_collector() {
        let s = NopSubscriber
            .and_then(NopSubscriber)
            .with_collector(NopCollector);
        assert_collector(s)
    }

    #[test]
    fn three_subscribers_are_collector() {
        let s = NopSubscriber
            .and_then(NopSubscriber)
            .and_then(NopSubscriber)
            .with_collector(NopCollector);
        assert_collector(s)
    }

    #[test]
    fn downcasts_to_collector() {
        let s = NopSubscriber
            .and_then(NopSubscriber)
            .and_then(NopSubscriber)
            .with_collector(StringCollector("collector".into()));
        let collector =
            <dyn Collect>::downcast_ref::<StringCollector>(&s).expect("collector should downcast");
        assert_eq!(&collector.0, "collector");
    }

    #[test]
    fn downcasts_to_subscriber() {
        let s = StringSubscriber("subscriber_1".into())
            .and_then(StringSubscriber2("subscriber_2".into()))
            .and_then(StringSubscriber3("subscriber_3".into()))
            .with_collector(NopCollector);
        let subscriber = <dyn Collect>::downcast_ref::<StringSubscriber>(&s)
            .expect("subscriber 2 should downcast");
        assert_eq!(&subscriber.0, "subscriber_1");
        let subscriber = <dyn Collect>::downcast_ref::<StringSubscriber2>(&s)
            .expect("subscriber 2 should downcast");
        assert_eq!(&subscriber.0, "subscriber_2");
        let subscriber = <dyn Collect>::downcast_ref::<StringSubscriber3>(&s)
            .expect("subscriber 3 should downcast");
        assert_eq!(&subscriber.0, "subscriber_3");
    }

    #[test]
    fn context_event_span() {
        let last_event_span = Arc::new(Mutex::new(None));

        struct RecordingSubscriber {
            last_event_span: Arc<Mutex<Option<&'static str>>>,
        }

        impl<S> Subscribe<S> for RecordingSubscriber
        where
            S: Collect + for<'lookup> LookupSpan<'lookup>,
        {
            fn on_event(&self, event: &Event<'_>, ctx: Context<'_, S>) {
                let span = ctx.event_span(event);
                *self.last_event_span.lock().unwrap() = span.map(|s| s.name());
            }
        }

        tracing::collect::with_default(
            crate::registry().with(RecordingSubscriber {
                last_event_span: last_event_span.clone(),
            }),
            || {
                tracing::info!("no span");
                assert_eq!(*last_event_span.lock().unwrap(), None);

                let parent = tracing::info_span!("explicit");
                tracing::info!(parent: &parent, "explicit span");
                assert_eq!(*last_event_span.lock().unwrap(), Some("explicit"));

                let _guard = tracing::info_span!("contextual").entered();
                tracing::info!("contextual span");
                assert_eq!(*last_event_span.lock().unwrap(), Some("contextual"));
            },
        );
    }
>>>>>>> c848820f
}<|MERGE_RESOLUTION|>--- conflicted
+++ resolved
@@ -1227,7 +1227,8 @@
 
 #[cfg(test)]
 pub(crate) mod tests {
-<<<<<<< HEAD
+    // use std::sync::{Arc, Mutex};
+
     // use super::*;
 
     // pub(crate) struct NopCollector;
@@ -1250,6 +1251,9 @@
     //     fn event(&self, _: &Event<'_>) {}
     //     fn enter(&self, _: &span::Id) {}
     //     fn exit(&self, _: &span::Id) {}
+    //     fn current_span(&self) -> span::Current {
+    //         span::Current::unknown()
+    //     }
     // }
 
     // struct NopSubscriber;
@@ -1290,6 +1294,9 @@
     //     fn event(&self, _: &Event<'_>) {}
     //     fn enter(&self, _: &span::Id) {}
     //     fn exit(&self, _: &span::Id) {}
+    //     fn current_span(&self) -> span::Current {
+    //         span::Current::unknown()
+    //     }
     // }
 
     // fn assert_collector(_s: impl Collect) {}
@@ -1344,167 +1351,41 @@
     //         .expect("subscriber 3 should downcast");
     //     assert_eq!(&subscriber.0, "subscriber_3");
     // }
-=======
-    use std::sync::{Arc, Mutex};
-
-    use super::*;
-
-    pub(crate) struct NopCollector;
-
-    impl Collect for NopCollector {
-        fn register_callsite(&self, _: &'static Metadata<'static>) -> Interest {
-            Interest::never()
-        }
-
-        fn enabled(&self, _: &Metadata<'_>) -> bool {
-            false
-        }
-
-        fn new_span(&self, _: &span::Attributes<'_>) -> span::Id {
-            span::Id::from_u64(1)
-        }
-
-        fn record(&self, _: &span::Id, _: &span::Record<'_>) {}
-        fn record_follows_from(&self, _: &span::Id, _: &span::Id) {}
-        fn event(&self, _: &Event<'_>) {}
-        fn enter(&self, _: &span::Id) {}
-        fn exit(&self, _: &span::Id) {}
-        fn current_span(&self) -> span::Current {
-            span::Current::unknown()
-        }
-    }
-
-    struct NopSubscriber;
-    impl<C: Collect> Subscribe<C> for NopSubscriber {}
-
-    #[allow(dead_code)]
-    struct NopSubscriber2;
-    impl<C: Collect> Subscribe<C> for NopSubscriber2 {}
-
-    /// A subscriber that holds a string.
-    ///
-    /// Used to test that pointers returned by downcasting are actually valid.
-    struct StringSubscriber(String);
-    impl<C: Collect> Subscribe<C> for StringSubscriber {}
-    struct StringSubscriber2(String);
-    impl<C: Collect> Subscribe<C> for StringSubscriber2 {}
-
-    struct StringSubscriber3(String);
-    impl<C: Collect> Subscribe<C> for StringSubscriber3 {}
-
-    pub(crate) struct StringCollector(String);
-
-    impl Collect for StringCollector {
-        fn register_callsite(&self, _: &'static Metadata<'static>) -> Interest {
-            Interest::never()
-        }
-
-        fn enabled(&self, _: &Metadata<'_>) -> bool {
-            false
-        }
-
-        fn new_span(&self, _: &span::Attributes<'_>) -> span::Id {
-            span::Id::from_u64(1)
-        }
-
-        fn record(&self, _: &span::Id, _: &span::Record<'_>) {}
-        fn record_follows_from(&self, _: &span::Id, _: &span::Id) {}
-        fn event(&self, _: &Event<'_>) {}
-        fn enter(&self, _: &span::Id) {}
-        fn exit(&self, _: &span::Id) {}
-        fn current_span(&self) -> span::Current {
-            span::Current::unknown()
-        }
-    }
-
-    fn assert_collector(_s: impl Collect) {}
-
-    #[test]
-    fn subscriber_is_collector() {
-        let s = NopSubscriber.with_collector(NopCollector);
-        assert_collector(s)
-    }
-
-    #[test]
-    fn two_subscribers_are_collector() {
-        let s = NopSubscriber
-            .and_then(NopSubscriber)
-            .with_collector(NopCollector);
-        assert_collector(s)
-    }
-
-    #[test]
-    fn three_subscribers_are_collector() {
-        let s = NopSubscriber
-            .and_then(NopSubscriber)
-            .and_then(NopSubscriber)
-            .with_collector(NopCollector);
-        assert_collector(s)
-    }
-
-    #[test]
-    fn downcasts_to_collector() {
-        let s = NopSubscriber
-            .and_then(NopSubscriber)
-            .and_then(NopSubscriber)
-            .with_collector(StringCollector("collector".into()));
-        let collector =
-            <dyn Collect>::downcast_ref::<StringCollector>(&s).expect("collector should downcast");
-        assert_eq!(&collector.0, "collector");
-    }
-
-    #[test]
-    fn downcasts_to_subscriber() {
-        let s = StringSubscriber("subscriber_1".into())
-            .and_then(StringSubscriber2("subscriber_2".into()))
-            .and_then(StringSubscriber3("subscriber_3".into()))
-            .with_collector(NopCollector);
-        let subscriber = <dyn Collect>::downcast_ref::<StringSubscriber>(&s)
-            .expect("subscriber 2 should downcast");
-        assert_eq!(&subscriber.0, "subscriber_1");
-        let subscriber = <dyn Collect>::downcast_ref::<StringSubscriber2>(&s)
-            .expect("subscriber 2 should downcast");
-        assert_eq!(&subscriber.0, "subscriber_2");
-        let subscriber = <dyn Collect>::downcast_ref::<StringSubscriber3>(&s)
-            .expect("subscriber 3 should downcast");
-        assert_eq!(&subscriber.0, "subscriber_3");
-    }
-
-    #[test]
-    fn context_event_span() {
-        let last_event_span = Arc::new(Mutex::new(None));
-
-        struct RecordingSubscriber {
-            last_event_span: Arc<Mutex<Option<&'static str>>>,
-        }
-
-        impl<S> Subscribe<S> for RecordingSubscriber
-        where
-            S: Collect + for<'lookup> LookupSpan<'lookup>,
-        {
-            fn on_event(&self, event: &Event<'_>, ctx: Context<'_, S>) {
-                let span = ctx.event_span(event);
-                *self.last_event_span.lock().unwrap() = span.map(|s| s.name());
-            }
-        }
-
-        tracing::collect::with_default(
-            crate::registry().with(RecordingSubscriber {
-                last_event_span: last_event_span.clone(),
-            }),
-            || {
-                tracing::info!("no span");
-                assert_eq!(*last_event_span.lock().unwrap(), None);
-
-                let parent = tracing::info_span!("explicit");
-                tracing::info!(parent: &parent, "explicit span");
-                assert_eq!(*last_event_span.lock().unwrap(), Some("explicit"));
-
-                let _guard = tracing::info_span!("contextual").entered();
-                tracing::info!("contextual span");
-                assert_eq!(*last_event_span.lock().unwrap(), Some("contextual"));
-            },
-        );
-    }
->>>>>>> c848820f
+
+    // #[test]
+    // fn context_event_span() {
+    //     let last_event_span = Arc::new(Mutex::new(None));
+
+    //     struct RecordingSubscriber {
+    //         last_event_span: Arc<Mutex<Option<&'static str>>>,
+    //     }
+
+    //     impl<S> Subscribe<S> for RecordingSubscriber
+    //     where
+    //         S: Collect + for<'lookup> LookupSpan<'lookup>,
+    //     {
+    //         fn on_event(&self, event: &Event<'_>, ctx: Context<'_, S>) {
+    //             let span = ctx.event_span(event);
+    //             *self.last_event_span.lock().unwrap() = span.map(|s| s.name());
+    //         }
+    //     }
+
+    //     tracing::collect::with_default(
+    //         crate::registry().with(RecordingSubscriber {
+    //             last_event_span: last_event_span.clone(),
+    //         }),
+    //         || {
+    //             tracing::info!("no span");
+    //             assert_eq!(*last_event_span.lock().unwrap(), None);
+
+    //             let parent = tracing::info_span!("explicit");
+    //             tracing::info!(parent: &parent, "explicit span");
+    //             assert_eq!(*last_event_span.lock().unwrap(), Some("explicit"));
+
+    //             let _guard = tracing::info_span!("contextual").entered();
+    //             tracing::info!("contextual span");
+    //             assert_eq!(*last_event_span.lock().unwrap(), Some("contextual"));
+    //         },
+    //     );
+    // }
 }